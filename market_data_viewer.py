import os
from PyQt5.QtWidgets import (QMainWindow, QVBoxLayout, QHBoxLayout,
                             QComboBox, QPushButton, QWidget, QCheckBox, QLabel)
from matplotlib.backends.backend_qt5agg import FigureCanvasQTAgg as FigureCanvas
from matplotlib.backends.backend_qt5agg import NavigationToolbar2QT
import matplotlib.pyplot as plt
import pandas as pd
from Other.training import PredictionPlotter
from data_loader import load_market_data, load_trade_data
from price_prediction import predict_price_changes
#from .Other.model import load_model_and_predict
from weakref import WeakKeyDictionary
import gc


class MarketDataViewer(QMainWindow):
    STOCKS = ['A', 'B', 'C', 'D', 'E']
    VISUALIZATION_TOGGLES = [
        ('bid_price_check', "Bid Price", True),
        ('ask_price_check', "Ask Price", True),
        ('trades_check', "Trades", True),
        ('minmax_lines_check', "Show Min/Max Lines", False),
        ('prediction_check', "Price Prediction", True),
        ('std_dev_30s_check', "30s Std Dev", False),
        ('std_dev_60s_check', "60s Std Dev", False),
        ('pnl_check', "Show PNL", True),
        ('pnl_percent_check', "PNL as Percentage", True)
    ]
    INITIAL_INVESTMENT = 1_000_000  # $1,000,000 initial investment

    def __init__(self):
        super().__init__()
        self._data_cache = WeakKeyDictionary()
        self.base_dir = os.path.dirname(os.path.abspath(__file__))
        self._setup_ui()
        self._connect_signals()

    def _setup_ui(self):
        self.setWindowTitle("Market Data Viewer")
        self.setGeometry(100, 100, 1200, 900)  # Increased height for PNL graph

        main_widget = QWidget()
        main_layout = QVBoxLayout()
        main_widget.setLayout(main_layout)
        self.setCentralWidget(main_widget)

        # Create layouts
        controls_layout = self._create_controls_layout()
        stock_layout = self._create_stock_layout()
        toggle_layout = QHBoxLayout()
        self._setup_visualization_toggles(toggle_layout)

        # Setup matplotlib with two subplots
        self.figure, (self.ax_price, self.ax_pnl) = plt.subplots(2, 1, figsize=(12, 9), height_ratios=[2, 1])
        self.canvas = FigureCanvas(self.figure)
        self.toolbar = NavigationToolbar2QT(self.canvas, self)

        # Add layouts to main layout
        main_layout.addLayout(controls_layout)
        main_layout.addLayout(stock_layout)
        main_layout.addLayout(toggle_layout)
        main_layout.addWidget(self.toolbar)
        main_layout.addWidget(self.canvas)

        # Initialize plot storage with weak references
        self.plot_lines = WeakKeyDictionary()
        self.std_dev_fills = WeakKeyDictionary()
        self.prediction_lines = WeakKeyDictionary()
        self.pnl_lines = WeakKeyDictionary()
<<<<<<< HEAD
        self.prediction_plotter = PredictionPlotter(self.ax_price, self.prediction_lines)
=======
        self.minmax_lines = WeakKeyDictionary()
>>>>>>> 3a059f94

    def _create_controls_layout(self):
        controls_layout = QHBoxLayout()
        self.period_combo = QComboBox()
        self.load_button = QPushButton("Load Data")

        # Add periods to combo box
        self.period_combo.addItems([f"Period{i}" for i in range(1, 16)])
        self.period_combo.setCurrentText("Period1")

        controls_layout.addWidget(self.period_combo)
        controls_layout.addWidget(self.load_button)
        return controls_layout

    def _create_stock_layout(self):
        stock_layout = QHBoxLayout()
        self.stock_checkboxes = {
            stock: QCheckBox(stock) for stock in self.STOCKS
        }
        # Set only 'A' checked by default
        self.stock_checkboxes['A'].setChecked(True)

        for checkbox in self.stock_checkboxes.values():
            stock_layout.addWidget(checkbox)
        return stock_layout

    def _setup_visualization_toggles(self, layout):
        for toggle_attr, label_text, default_state in self.VISUALIZATION_TOGGLES:
            checkbox = QCheckBox(label_text)
            checkbox.setChecked(default_state)
            setattr(self, toggle_attr, checkbox)
            layout.addWidget(checkbox)

    def _connect_signals(self):
        self.load_button.clicked.connect(self.load_and_plot_data)
        for toggle_attr, _, _ in self.VISUALIZATION_TOGGLES:
            toggle = getattr(self, toggle_attr)
            if toggle is not None:
                toggle.stateChanged.connect(self.update_plot_visibility)

    def _plot_market_data(self, market_data, stock):
        market_data['timestamp'] = pd.to_datetime(market_data['timestamp'], format='%H:%M:%S.%f')

        # Plot min/max lines if enabled
        if self.minmax_lines_check.isChecked():
            min_price = market_data['bidPrice'].min()
            max_price = market_data['bidPrice'].max()
            
            min_line = self.ax_price.axhline(y=min_price, color='red', linestyle=':', label=f'{stock} Min Price')
            max_line = self.ax_price.axhline(y=max_price, color='green', linestyle=':', label=f'{stock} Max Price')
            
            self.minmax_lines[min_line] = f'{stock}_min'
            self.minmax_lines[max_line] = f'{stock}_max'

        if self.bid_price_check.isChecked():
            line, = self.ax_price.plot(market_data['timestamp'],
                                       market_data['bidPrice'],
                                       label=f'{stock} Bid Price')
            self.plot_lines[line] = f'{stock}_bid'

        if self.ask_price_check.isChecked():
            line, = self.ax_price.plot(market_data['timestamp'],
                                       market_data['askPrice'],
                                       label=f'{stock} Ask Price')
            self.plot_lines[line] = f'{stock}_ask'

        if self.prediction_check.isChecked():
            self.prediction_plotter.plot_predictions(
                market_data, 
                stock, 
                show_predictions=True
            )

        self._plot_standard_deviation(market_data, stock)

    def _plot_standard_deviation(self, market_data, stock):
        std_dev_configs = [
            (self.std_dev_30s_check, 30, 'blue'),
            (self.std_dev_60s_check, 60, 'red')
        ]

        for checkbox, window_seconds, color in std_dev_configs:
            if checkbox.isChecked():
                window_size = int(window_seconds * 1000)
                std_dev = market_data['bidPrice'].rolling(
                    window=window_size,
                    min_periods=1
                ).std()

                lower_bound = market_data['bidPrice'] - std_dev
                upper_bound = market_data['bidPrice'] + std_dev

                fill = self.ax_price.fill_between(
                    market_data['timestamp'],
                    lower_bound,
                    upper_bound,
                    alpha=0.2,
                    color=color,
                    label=f'{stock} {window_seconds}s Std Dev'
                )
                self.std_dev_fills[fill] = f'{stock}_{window_seconds}s'

    def _plot_predictions(self, market_data, stock):
        prediction_data = predict_price_changes(market_data)
        if prediction_data is not None and not prediction_data.empty:
            line, = self.ax_price.plot(
                prediction_data['timestamp'],
                prediction_data['predicted_price'],
                color='orange',
                linestyle='--',
                label=f'{stock} Predicted Price',
                alpha=0.7
            )
            self.prediction_lines[line] = f'{stock}_prediction'

    def _plot_trade_data(self, trade_data, stock):
        if self.trades_check.isChecked():
            trade_data['timestamp'] = pd.to_datetime(
                trade_data['timestamp'],
                format='%H:%M:%S.%f'
            )
            line, = self.ax_price.plot(
                trade_data['timestamp'],
                trade_data['price'],
                linestyle='-',
                marker='',
                label=f'{stock} Trade Price',
                alpha=0.7
            )
            self.plot_lines[line] = f'{stock}_trade'

    def _calculate_pnl(self, market_data, stock):
        """Calculate PNL based on bid price movements"""
        if market_data is None or market_data.empty:
            return None

        # Calculate theoretical position size
        initial_price = market_data['bidPrice'].iloc[0]
        position_size = self.INITIAL_INVESTMENT / initial_price

        # Calculate PNL
        pnl_data = pd.DataFrame()
        pnl_data['timestamp'] = market_data['timestamp']
        pnl_data['absolute_pnl'] = (market_data['bidPrice'] - initial_price) * position_size
        pnl_data['percent_pnl'] = (market_data['bidPrice'] / initial_price - 1) * 100

        return pnl_data

    def _plot_pnl(self, market_data, stock):
        pnl_data = self._calculate_pnl(market_data, stock)
        if pnl_data is None:
            return

        if self.pnl_percent_check.isChecked():
            line, = self.ax_pnl.plot(
                pnl_data['timestamp'],
                pnl_data['percent_pnl'],
                label=f'{stock} PNL %'
            )
            self.pnl_lines[line] = f'{stock}_pnl_percent'
        else:
            line, = self.ax_pnl.plot(
                pnl_data['timestamp'],
                pnl_data['absolute_pnl'],
                label=f'{stock} PNL $'
            )
            self.pnl_lines[line] = f'{stock}_pnl_absolute'

    def load_and_plot_data(self):
        # Clear previous plots
        self.ax_price.clear()
        self.ax_pnl.clear()
        self.plot_lines.clear()
        self.std_dev_fills.clear()
        self.prediction_lines.clear()
        self.prediction_plotter.clear()
        self.pnl_lines.clear()
        self.minmax_lines.clear()
        gc.collect()

        period = self.period_combo.currentText()
        selected_stocks = [stock for stock, checkbox in self.stock_checkboxes.items()
                           if checkbox.isChecked()]

        for stock in selected_stocks:
            data_dir = os.path.join(self.base_dir, 'TrainingData', period, stock)

            market_data = load_market_data(data_dir, stock)
            if market_data is not None:
                self._plot_market_data(market_data, stock)

                if self.prediction_check.isChecked():
                    self._plot_predictions(market_data, stock)

                if self.pnl_check.isChecked():
                    self._plot_pnl(market_data, stock)

                del market_data

            trade_data = load_trade_data(data_dir, stock)
            if trade_data is not None:
                self._plot_trade_data(trade_data, stock)
                del trade_data

        self._update_plot_layout()
        gc.collect()

    def _update_plot_layout(self):
        # Price chart
        self.ax_price.set_xlabel('')
        self.ax_price.set_ylabel('Price')
        self.ax_price.set_title(f"{self.period_combo.currentText()} - Selected Stocks")
        if self.ax_price.get_lines() or self.ax_price.collections:
            self.ax_price.legend()

        # PNL chart
        if self.pnl_check.isChecked():
            self.ax_pnl.set_visible(True)
            self.ax_pnl.set_xlabel('Time')
            if self.pnl_percent_check.isChecked():
                self.ax_pnl.set_ylabel('PNL (%)')
            else:
                self.ax_pnl.set_ylabel('PNL ($)')
            if self.ax_pnl.get_lines():
                self.ax_pnl.legend()
        else:
            self.ax_pnl.set_visible(False)

        plt.tight_layout()
        self.canvas.draw()

    def update_plot_visibility(self):
        # Update original plot visibilities
        visibility_map = {
            'bid': self.bid_price_check.isChecked(),
            'ask': self.ask_price_check.isChecked(),
            'trade': self.trades_check.isChecked()
        }

        for line, key in self.plot_lines.items():
            line.set_visible(any(
                vis_type in key
                for vis_type in visibility_map
                if visibility_map[vis_type]
            ))

        std_dev_visibility = {
            '30s': self.std_dev_30s_check.isChecked(),
            '60s': self.std_dev_60s_check.isChecked()
        }

        for fill, key in self.std_dev_fills.items():
            fill.set_visible(any(
                dev_type in key
                for dev_type in std_dev_visibility
                if std_dev_visibility[dev_type]
            ))

        for line in self.prediction_lines:
            line.set_visible(self.prediction_check.isChecked())
            
        for line in self.minmax_lines:
            line.set_visible(self.minmax_lines_check.isChecked())

        # Update PNL visibility
        self.ax_pnl.set_visible(self.pnl_check.isChecked())
        if self.pnl_check.isChecked():
            # Reload data to switch between percentage and absolute values
            self.load_and_plot_data()
        
        for key, line in self.prediction_lines.items():
            line.set_visible(self.prediction_check.isChecked())
            if f"{key.split('_')[0]}_confidence" in self.prediction_plotter.confidence_bands:
                self.prediction_plotter.confidence_bands[f"{key.split('_')[0]}_confidence"].set_visible(
                    self.prediction_check.isChecked()
                )

        self.canvas.draw()

    def closeEvent(self, event):
        plt.close(self.figure)
        self.plot_lines.clear()
        self.std_dev_fills.clear()
        self.prediction_lines.clear()
        self.prediction_plotter.clear()
        self.pnl_lines.clear()
        self.minmax_lines.clear()
        gc.collect()
        super().closeEvent(event)<|MERGE_RESOLUTION|>--- conflicted
+++ resolved
@@ -67,11 +67,8 @@
         self.std_dev_fills = WeakKeyDictionary()
         self.prediction_lines = WeakKeyDictionary()
         self.pnl_lines = WeakKeyDictionary()
-<<<<<<< HEAD
+        self.minmax_lines = WeakKeyDictionary()
         self.prediction_plotter = PredictionPlotter(self.ax_price, self.prediction_lines)
-=======
-        self.minmax_lines = WeakKeyDictionary()
->>>>>>> 3a059f94
 
     def _create_controls_layout(self):
         controls_layout = QHBoxLayout()
